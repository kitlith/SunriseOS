--- conflicted
+++ resolved
@@ -1,12 +1,8 @@
 //! i386 page table / directory
 
-<<<<<<< HEAD
+#![allow(missing_docs)]
+
 use core::ops::{Index, IndexMut};
-=======
-#![allow(missing_docs)]
-
-use core::ops::{Index, IndexMut, Bound, RangeBounds};
->>>>>>> b7fb726b
 
 // Yeah, I'm ugly. Screw you.
 #[path = "entry.rs"]
